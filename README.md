--- conflicted
+++ resolved
@@ -24,28 +24,17 @@
    > This will request the dedicated server to process it with Whisper. It may take a few minutes for Whisper to finish the transcription process. Once it's done, the block will have extracted timestamps and subtitles.
 
 ### Demo
-<<<<<<< HEAD
 #### YouTube Embedded in a Block
-![Youtube Demo](demos/youtube_demo.gif)
-#### Video File Embedded in a Block (Local)
-![Local Video Demo](demos/local_video.gif)
-#### Audio Embedded in a Block (Local)
-![Local Audio Demo](demos/local_audio.gif)
-=======
-### Youtube Demo
 https://github.com/usoonees/logseq-plugin-whisper-subtitles/assets/56818734/906a5678-6ee3-4eda-bbb3-7bc4e41fc633
 
-### Local Video Demo
+#### Video File Embedded in a Block (Local)
 https://github.com/usoonees/logseq-plugin-whisper-subtitles/assets/56818734/035ac468-064c-45fb-813b-932d6502f693
 
-### Local Audio Demo
+#### Audio Embedded in a Block (Local)
 https://github.com/usoonees/logseq-plugin-whisper-subtitles/assets/56818734/992e82fc-8042-4c9a-abb1-6250fb259579
 
->>>>>>> 4aa2300d
-### Chinese Demo
+#### Chinese Demo
 https://github.com/usoonees/logseq-plugin-whisper-subtitles/assets/56818734/3a6da75c-4e28-46a2-b209-6c9914baf35a
-
-
 
 ### Related Repository
 * [logseq-whisper-subtitles-server](https://github.com/usoonees/logseq-whisper-subtitles-server) - The local web server running whisper, which is required to extract voice from videos and subsequently extract text from the voice.
